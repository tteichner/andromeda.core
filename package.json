--- conflicted
+++ resolved
@@ -1,10 +1,6 @@
 {
     "name": "andromeda.core",
-<<<<<<< HEAD
-    "version": "1.1.0",
-=======
     "version": "1.2.0",
->>>>>>> 8c617c1c
     "license": "GPL-3.0-or-later",
     "repository": {
         "type": "git",
