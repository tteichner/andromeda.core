{
    "name": "andromeda.core",
<<<<<<< HEAD
    "version": "1.3.2",
=======
    "version": "1.4.0",
>>>>>>> ebc473b1
    "license": "GPL-3.0-or-later",
    "repository": {
        "type": "git",
        "url": "https://github.com/tteichner/andromeda.core"
    },
    "scripts": {
        "release": "bash .scripts/release.sh",
        "prerelease": "chmod a+x .scripts/release.sh",
        "release:major": "bash .scripts/release.sh --major",
        "prerelease:major": "chmod a+x .scripts/release.sh",
        "release:patch": "bash .scripts/release.sh --patch",
        "prerelease:patch": "chmod a+x .scripts/release.sh"
    }
}<|MERGE_RESOLUTION|>--- conflicted
+++ resolved
@@ -1,10 +1,6 @@
 {
     "name": "andromeda.core",
-<<<<<<< HEAD
-    "version": "1.3.2",
-=======
     "version": "1.4.0",
->>>>>>> ebc473b1
     "license": "GPL-3.0-or-later",
     "repository": {
         "type": "git",
